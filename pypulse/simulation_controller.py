from datetime import datetime, date, timedelta
import numpy as np
from barycorrpy import utc_tdb
import random
from astropy.time import Time
from concurrent.futures import ProcessPoolExecutor
from plapy.obs import observatories
from plapy.constants import C
from dataloader import phoenix_spectrum
from datasaver import DataSaver
from star import GridSpectrumSimulator
from pathlib import Path
from parse_ini import parse_ticket, parse_global_ini
import carmenes_simulator as carmenes
import harps_simulator as harps
from theoretical_rvs import calc_theoretical_results


class SimulationController():
    """ Control the actual Simulation Handling, i.e. creation of
        GridSpectrumSimulators etc.
    """

    def __init__(self, ticketpath):
        """ Initialize the Controller."""
        self.determine_simulation_params(ticketpath)
        self.saver = DataSaver(self.conf["name"])

        self.create_rv_series()

    def determine_simulation_params(self, ticketpath):
        """ Read in the simulation params from the ini file."""
        config_dict = parse_ticket(ticketpath)
        simulation_keys = config_dict["simulations"]

        # if len(simulation_keys) != 1:
        #    raise NotImplementedError("Currently only one mode is implemented")

        self.conf = config_dict
        self.simulation_keys = simulation_keys
        self.instrument = config_dict["instrument"]

    def create_rv_series(self):
        """ Create a fake RV series."""
        # TODO later make that as a loop
        # TODO: decide where to coadd different effects and loop over different
        # mechanisms
        mode = self.conf[self.simulation_keys[0]]["mode"]
        if mode == "planet":
            self.simulate_planet()
        elif mode == "spot":
            self.simulate_spot()
        elif mode == "pulsation":
            self.simulate_pulsation()
        else:
            print("Select a Mode")
            exit()

    def _save_to_disk(self, shift_wavelength, spectrum, time, bc, bjd):
        """ Helper function to save the spectrum to disk."""
        # Interpolate onto the CARMENES template
        if self.instrument in ["CARMENES_VIS", "ALL"]:
            # Determine the template and SNR file from the star name
            # NOTE: AT THE MOMENT ONLY THE NAME IS CHECKED AND NOT THE
            # TEMPERATURE OR SO
            hip = int(self.conf["hip"])
            star = f"HIP{hip}"

            global_dict = parse_global_ini()
            template_directory = Path(
                global_dict["datapath"]) / "CARMENES_templates"
            fits_template = template_directory / \
                f"CARMENES_template_{star}.fits"
            if not fits_template.is_file():
                fits_template = None

            global_dict = parse_global_ini()
            snr_directory = Path(
                global_dict["datapath"]) / "CARMENES_SNR_profiles"
            snr_file = snr_directory / f"{star}.npy"
            try:
                snr_profile = np.load(snr_file)
            except FileNotFoundError:
                snr_profile = None

            shifted_spec, wave = carmenes.interpolate(
                spectrum, shift_wavelength,
                template_file=fits_template,
                snr_profile=snr_profile,
                target_max_snr=float(self.conf["snr"]),
                adjust_snr=True)

            new_header = carmenes.get_new_header(time, bc, bjd,
                                                 snr_profile=snr_profile,
                                                 target_max_snr=float(self.conf["snr"]))
            timestr = time.strftime("%Y%m%dT%Hh%Mm%Ss")
            filename = f"car-{timestr}-sci-fake-vis_A.fits"

            self.saver.save_spectrum(shifted_spec,
                                     new_header,
                                     filename,
                                     CARMENES_template=fits_template,
                                     instrument="CARMENES_VIS")
        if self.instrument in ["HARPS", "ALL"]:
            shifted_spec, wave = harps.interpolate(spectrum, shift_wavelength)
            new_header, new_comments = harps.get_new_header(time, bc, bjd)

            timestr = time.strftime("%Y-%m-%dT%H:%M:%S.%f")[:-3]
            filename = f"ADP.{timestr}.fits"
            self.saver.save_spectrum(shifted_spec,
                                     new_header,
                                     filename,
                                     instrument="HARPS",
                                     fits_comment_dict=new_comments)

    def sample_phase(self, sample_P, N_global=30, N_periods=1,
                     N_local=(1, 1), random_day_range=(0, 1)):
        """ New a bit more random phase sampling. Really ugly at the moment

            :param float sample_P: Global Period to sample
            :param int N_phase: Number of phases to sample
            :param int N_global: Global Number of local datapoints to draw
                                 to sample
            :param tuple of ints N_local: Min and max number of datapoints to
                                          draw for one global datapoint
            :param tuple of ints random_day_range: Min and max deviation from
                                                   global day to allow for
                                                   local days

            The current default params allow a uniform sampling with 1
            local day per global day without deviation.

            It therefore replaces the previous function.
        """
        stop = datetime.combine(date.today(), datetime.min.time())

        start = stop - timedelta(days=int(sample_P * N_periods))

        time_sample = []

        global_days = np.linspace(0, int(sample_P * N_periods), N_global)
        local_days = []
        for gday in global_days:
            for i in range(random.randint(N_local[0], N_local[1])):
                # Simulate multiple observations shortly after each other
                day_random = random.randrange(random_day_range[0],
                                              random_day_range[1])
                local_day = start + \
                    timedelta(days=int(gday)) + timedelta(days=int(day_random))
                time_sample.append(local_day)

        time_sample = sorted(time_sample)
        time_sample = np.array(time_sample)
        phase_sample = (np.mod((time_sample - start) /
                               timedelta(days=1), sample_P)) / sample_P
        return phase_sample.astype(float), time_sample

    def simulate_planet(self):
        """ Return a list of wavelengths and fluxes for a planetary signal."""
        sim = self.simulation_keys[0]
        P = self.conf[sim]["period"]
        N = int(self.conf["n"])
        K = self.conf[sim]["k"]

        phase_sample, time_sample = self.sample_phase(P, N)

        K_sample = K * np.sin(2 * np.pi * phase_sample)

        bjds = self.get_bjd(time_sample, int(self.conf["hip"]))
        bcs = np.zeros(len(bjds))

        # Load one rest_spectrum, all units in Angstrom
        wavelength_range = (self.conf["min_wave"] - 10,
                            self.conf["max_wave"] + 10)
        rest_wavelength, spectrum, _ = phoenix_spectrum(
            Teff=int(self.conf["teff"]), wavelength_range=wavelength_range)

        # Add the Doppler shifts
        shift_wavelengths = []
        spectra = []
        for v, time, bc, bjd in zip(K_sample, time_sample, bcs, bjds):
            print(v)
            vo = v
            ve = 0
            a = (1.0 + vo / C) / (1.0 + ve / C)
            shift_wavelength = np.exp(np.log(rest_wavelength) + np.log(a))

            shift_wavelengths.append(shift_wavelength)
            spectra.append(spectrum)

            # self._save_to_disk(shift_wavelength, spectrum, time, bc, bjd)

        # calc_theoretical_results(shift_wavelengths, spectra, bjds)

    def simulate_spot(self):
        """ Simulate the spot spectra."""
        # TODO allow multiple spots
        sim = self.simulation_keys[0]
        N = int(self.conf["n"])
        P = self.conf[sim]["period"]
        N_processes = int(self.conf["n_processes"])

        phase_sample, time_sample = self.sample_phase(P, N)

        # At the moment assume that there is no planetary signal present
        # But still create K_sample for barycentric correction
        K_sample = np.zeros(len(time_sample))
        bjds = self.get_bjd(time_sample, int(self.conf["hip"]))
        bcs = np.zeros(len(bjds))

        idx_list = list(range(len(K_sample)))
        if N_processes > 1:
            with ProcessPoolExecutor(max_workers=N_processes) as executor:
                for r in executor.map(
                        self._run_spot_sim, idx_list, K_sample, phase_sample,
                        time_sample, bjds, bcs):
                    print(r)
        else:
            for r in map(self._run_spot_sim, idx_list,
                         K_sample, time_sample, bjds, bcs):
                print(r)

    def _run_spot_sim(self, idx, v, phase, time, bjd, bc):
        """ Isolated function to actually run the spot simulation.

            It is splitted from the simulate_pulsation function to allow
            multiprocessing which works via pickling.

            :param idx: Idx of current simulation (just for counting)
            :param v: Current velocity due to barycentric correction in m/s
                      (Could in principle be used to add another v shift)
            :param time: Time as datetime.datetime
            :param bjd: Barycentric Julian Date as float
            :param bc: Barycentric correction in m/s

            All parameters should be single values
        """
        sim = self.simulation_keys[0]
        N = int(self.conf["n"])
        N_star = int(self.conf["n_star"])
        limb_darkening = bool(int(self.conf["limb_darkening"]))
        inclination = self.conf["inclination"]
        v_rot = self.conf["v_rot"]

        print(f"Calculate star {idx}/{N-1} at bjd {bjd}")
        star = GridSpectrumSimulator(
            N_star=N_star,
            Teff=self.conf["teff"],
            logg=self.conf["logg"],
            feh=self.conf["feh"],
            v_rot=v_rot,
            inclination=inclination,
            limb_darkening=limb_darkening)
        star.add_spot(phase=phase,
                      radius=self.conf[sim]["radius"],
                      T_spot=self.conf[sim]["t_spot"])

        # Wavelength in restframe of phoenix spectra but already perturbed
        # by spot
        rest_wavelength, spectrum = star.calc_spectrum(
            self.conf["min_wave"] - 10, self.conf["max_wave"] + 10)

        # Add doppler shift due to barycentric correction
        shift_wavelength = rest_wavelength + v / C * rest_wavelength

        self._save_to_disk(shift_wavelength, spectrum, time, bc, bjd)
        if self.instrument in ["CARMENES_VIS", "ALL"]:
            self.saver.save_flux(bjd, star.flux, "CARMENES_VIS")
        if self.instrument in ["HARPS", "ALL"]:
            self.saver.save_flux(bjd, star.flux, "HARPS")

        return(f"Star {idx+1}/{N} finished")

    def simulate_pulsation(self):
        """ Simulate the pulsation spectra."""
        # Get the global parameters
        N = int(self.conf["n"])
        N_local_min = int(self.conf["n_local_min"])
        N_local_max = int(self.conf["n_local_max"])
        rand_day_min = int(self.conf["random_day_local_range_min"])
        rand_day_max = int(self.conf["random_day_local_range_max"])

        N_periods = int(self.conf["n_periods"])
        N_processes = int(self.conf["n_processes"])

        # Determine the time sample
        # At the moment take the first mode as sampling period
        P = self.conf[self.simulation_keys[0]]["period"]
        _, time_sample = self.sample_phase(
            P, N_periods=N_periods, N_global=N,
            N_local=(N_local_min, N_local_max),
            random_day_range=(rand_day_min, rand_day_max))

        # TODO REMOVE
<<<<<<< HEAD
        #time_sample = time_sample[:6]
        #self.conf["n"] = 6
        #print(len(time_sample))
=======
        # print(time_sample)
        # time_sample = [time_sample[1]]
        # print(time_sample)
>>>>>>> e4033ad8
        # END REMOVE

        K_sample = np.zeros(len(time_sample))

        bjds = self.get_bjd(time_sample, int(self.conf["hip"]))
        bcs = np.zeros(len(bjds))

        idx_list = list(range(len(K_sample)))
        if N_processes > 1:
            with ProcessPoolExecutor(max_workers=N_processes) as executor:
                for r in executor.map(
                        self._run_pulsation_sim, idx_list,
                        K_sample, time_sample, bjds, bcs):
                    print(r)
        else:
            for r in map(self._run_pulsation_sim, idx_list,
                         K_sample, time_sample, bjds, bcs):
                print(r)

    def _run_pulsation_sim(self, idx, v, time, bjd, bc):
        """ Isolated function to actually run the pulsation simulation.

            It is splitted from the simulate_pulsation function to allow
            mulitprocessing which works via pickling.

            :param idx: Idx of current simulation (just for counting)
            :param v: Current velocity due to barycentric correction in m/s
                      (Could in principle be used to add another v shift)
            :param time: Time as datetime.datetime
            :param bjd: Barycentric Julian Date as float
            :param bc: Barycentric correction in m/s

            All parameters should be single values
        """
        N = int(self.conf["n"])
        limb_darkening = bool(int(self.conf["limb_darkening"]))
        v_rot = self.conf["v_rot"]
        inclination = self.conf["inclination"]
        N_star = int(self.conf["n_star"])

        print(f"Calculate star {idx+1}/{N} at bjd {bjd}")
        star = GridSpectrumSimulator(
            N_star=N_star, N_border=3,
            Teff=int(self.conf["teff"]),
            logg=float(self.conf["logg"]),
            feh=float(self.conf["feh"]),
            v_rot=v_rot, inclination=inclination,
            limb_darkening=limb_darkening)

        # Add all specified pulsations
        for sim in self.simulation_keys:
            P = self.conf[sim]["period"]
            l = int(self.conf[sim]["l"])
            # m = int(self.conf[sim]["m"])
            k = int(self.conf[sim]["k"])
            v_p = self.conf[sim]["v_p"]
            dT = self.conf[sim]["dt"]
            T_phase = self.conf[sim]["t_phase"]

            if "m" in list(self.conf[sim].keys()):
                ms = [int(self.conf[sim]["m"])]
            else:
                ms = range(-l, l + 1)
            for m in ms:
                print(
                    f"Add Pulsation {sim}, with P={P}, l={l}, m={m}, v_p={v_p}, k={k}, dT={dT}, T_phase={T_phase}")

                star.add_pulsation(t=bjd, l=l, m=m, nu=1 / P, v_p=v_p, k=k,
                                   T_var=dT, T_phase=T_phase)

        # Wavelength in restframe of phoenix spectra but already perturbed by
        # pulsation
        rest_wavelength, spectrum, v = star.calc_spectrum(
            self.conf["min_wave"] - 10,
            self.conf["max_wave"] + 10)

        from pathlib import Path
        name = "n20_dT200_k1f2_vp400_tphase0"
        try:
            Path(name).mkdir()
        except FileExistsError:
            pass
        np.save(f"{name}/wave_{v}_{bjd}.npy", rest_wavelength)
        np.save(f"{name}/spectrum_{v}_{bjd}.npy", spectrum)

        # TODO REMOVE

        if not Path(f"{name}/spectrum_0.0_0.npy").is_file():
            # TODO REFACTOR
            ref_star = GridSpectrumSimulator(
                N_star=N_star, N_border=3,
                Teff=int(self.conf["teff"]),
                logg=float(self.conf["logg"]),
                feh=float(self.conf["feh"]),
                v_rot=v_rot, inclination=inclination,
                limb_darkening=limb_darkening)
            ref_wave, ref_spec, v = ref_star.calc_spectrum(self.conf["min_wave"] - 10,
                                                           self.conf["max_wave"] + 10)
            np.save(f"{name}/wave_{v}_{0}.npy", ref_wave)
            np.save(f"{name}/spectrum_{v}_{0}.npy", ref_spec)
        return None

        # ref_spec = ref_spec * np.max(spectrum) / np.max(ref_spec)
        # calc_theoretical_results(
        #    ref_wave, ref_spec, rest_wavelength, spectrum, bjd)

        # Add doppler shift due to barycentric correction
        # shift_wavelength = rest_wavelength + v / C * rest_wavelength

        array_dict = star.get_arrays()

        if self.instrument in ["CARMENES_VIS", "ALL"]:
            self.saver.save_arrays(array_dict, bjd, "CARMENES_VIS")
            self.saver.save_flux(bjd, star.flux, "CARMENES_VIS")
        if self.instrument in ["HARPS", "ALL"]:
            self.saver.save_arrays(array_dict, bjd, "HARPS")
            self.saver.save_flux(bjd, star.flux, "HARPS")
        array_dict = None
        del array_dict

        # self._save_to_disk(rest_wavelength, spectrum, time, bc, bjd)

        return(f"Star {idx+1}/{N} finished")

    def get_bjd(self, time_list, star, t_exp=106.091):
        """ Get the BJD for times in time_list as UTC.

            At the moment I decide to set the barycentric correction to 0.
            In serval we later use the BERV modes to not correct for
            the barycentric correction.

            :param list time_list: List of datetime.datetime as utc
            :param int star: Name of star to simulate
            :param float t_exp: Exposure time in seconds
        """
        time_list = [t + timedelta(seconds=t_exp / 2) for t in time_list]
        jdutc_times = [Time(t, scale="utc") for t in time_list]

        for jdutc in jdutc_times:
            jdutc.format = "jd"

        # Define the Calar Alto Observatory
        caha = observatories.calar_alto
        lat = float(caha["lat"].replace(" N", ""))
        lon = -float((caha["lon"].replace(" W", "")))
        alt = 2168.

        bjds = []
        for jdutc in jdutc_times:
            bjd_result = utc_tdb.JDUTC_to_BJDTDB(JDUTC=jdutc, hip_id=star,
                                                 lat=lat, longi=lon,
                                                 alt=alt, ephemeris='de430')
            bjds.append(float(bjd_result[0]))

        return bjds


if __name__ == "__main__":
    ticket = "example_ticket.ini"
    SimulationController(ticket)<|MERGE_RESOLUTION|>--- conflicted
+++ resolved
@@ -291,18 +291,6 @@
             N_local=(N_local_min, N_local_max),
             random_day_range=(rand_day_min, rand_day_max))
 
-        # TODO REMOVE
-<<<<<<< HEAD
-        #time_sample = time_sample[:6]
-        #self.conf["n"] = 6
-        #print(len(time_sample))
-=======
-        # print(time_sample)
-        # time_sample = [time_sample[1]]
-        # print(time_sample)
->>>>>>> e4033ad8
-        # END REMOVE
-
         K_sample = np.zeros(len(time_sample))
 
         bjds = self.get_bjd(time_sample, int(self.conf["hip"]))
